from andreas2048 import *

game = Game()
game.grid = np.full(shape=(4,4), fill_value=0)
for i in range(game.grid.shape[0]):
    for j in range(game.grid.shape[1]):
<<<<<<< HEAD
        game.grid[i, j] = 0
game.grid[:,3] = [2,2,1,1]
print(game.get_moves())
print(game.try_move(Action.DOWN))
print(game.get_moves())
print(game.alive)
print(game.grid)
=======
        game.grid[i, j] = i*4+j
#game.grid[0,0] = 1

import time

grid_r = game.grid.copy()
history_r = game.history[-1]


t0 = time.perf_counter()

for r in range(grid_r.shape[0]):
    history_r[1,r] = np.sign(game.origin_table[*grid_r[r]])*r + game.origin_table[*grid_r[r]]
    score = max(0, int(game.score_table[*grid_r[r]]))
    grid_r[r] = game.table[*grid_r[r]]

t1 = time.perf_counter()

print(t1-t0)

# print(game)
# print(game.get_moves())
# print(game.try_spawn())
# print(game.try_move(Action.RIGHT, no_spawn=True))
# print(game.try_move(Action.RIGHT, no_spawn=True))
# print(game.try_move(Action.RIGHT, no_spawn=True))
# print(game)
>>>>>>> e8ae28b3
<|MERGE_RESOLUTION|>--- conflicted
+++ resolved
@@ -4,15 +4,6 @@
 game.grid = np.full(shape=(4,4), fill_value=0)
 for i in range(game.grid.shape[0]):
     for j in range(game.grid.shape[1]):
-<<<<<<< HEAD
-        game.grid[i, j] = 0
-game.grid[:,3] = [2,2,1,1]
-print(game.get_moves())
-print(game.try_move(Action.DOWN))
-print(game.get_moves())
-print(game.alive)
-print(game.grid)
-=======
         game.grid[i, j] = i*4+j
 #game.grid[0,0] = 1
 
@@ -39,5 +30,4 @@
 # print(game.try_move(Action.RIGHT, no_spawn=True))
 # print(game.try_move(Action.RIGHT, no_spawn=True))
 # print(game.try_move(Action.RIGHT, no_spawn=True))
-# print(game)
->>>>>>> e8ae28b3
+# print(game)