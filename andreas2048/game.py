--- conflicted
+++ resolved
@@ -76,17 +76,7 @@
         """ Tracks the history of the score """
         self.action_history: list[Action] = []
         self._rnd_history = [self.rnd.bit_generator.state]
-        self.heurstic_score: Callable[[np.ndarray], float]|None = None
-
-<<<<<<< HEAD
-        self.xyt_to_idx = lambda y, x, t: y*self.grid.shape[0] + x + t*self.grid.size + 2 # Encodes (x,y,t) as int. Offset 2, as 0 and 1 have special meaning
-        self.idx_to_xyt = lambda idx: ( (int((idx-2) % self.grid.size) // self.grid.shape[0]), int((idx-2) % self.grid.shape[0]) , int((idx-2) // self.grid.size) )
-        self.idx_is_spawn = lambda idx: idx == 1
-        self.idx_is_move = lambda idx: (idx >= 2) & (idx <= (self.grid.size + 1))
-        self.idx_is_merge = lambda idx: (idx > (self.grid.size + 1)) & (idx <= (2*self.grid.size + 1))
-
-=======
->>>>>>> e8ae28b3
+
         self.try_spawn()
         self.try_spawn()
 
@@ -153,25 +143,11 @@
     def flat_stack(self) -> np.ndarray:
         return self.grid_stacks.flatten()
     
-<<<<<<< HEAD
-    def grid_decoded(self, n: int = -1) -> np.ndarray:
-        if n == -1:
-            r = 2**self.grid.astype(np.uint32)
-        else:
-            r = 2**self.history[n].astype(np.uint32)
-        r[r == 1] = 0
-        return r
-    
-    @property
-    def max_possible_value(self) -> int:
-        return self.grid.shape[0]*self.grid.shape[1] + 1
-=======
     @property
     def grid_decoded(self) -> np.ndarray:
         r = 2**self.grid.astype(np.uint32)
         r[r == 1] = 0
         return r
->>>>>>> e8ae28b3
         
     def try_spawn(self) -> bool:
         if not self.alive:
@@ -183,12 +159,7 @@
         ij = empty_fields[self.rnd.integers(low=0, high=len(empty_fields))]
         x = self.rnd.choice([1,2], p=[0.9, 0.1])
         self.grid[*ij] = x
-<<<<<<< HEAD
-        self.history[-1][*ij] = x
-        self.tile_history[-1][*ij] = 1
-=======
         self.history[-1][1, *ij] = 63
->>>>>>> e8ae28b3
         if len(self.get_moves()) == 0:
             self._alive = False
             return False
@@ -197,64 +168,6 @@
     def try_move(self, action: Action, no_spawn: bool = False) -> bool:
         if not self.alive:
             return False
-<<<<<<< HEAD
-        moves = 0
-        tile_history = np.zeros(shape=self.grid.shape, dtype=self.grid.dtype)
-        if self.persistent_rnd:
-            self._rnd_history.append(self.rnd.bit_generator.state)
-        for i1, y1 in enumerate(action.yrange(self.grid.shape[0])):
-            for j1, x1 in enumerate(action.xrange(self.grid.shape[1])):
-                if self.grid[y1,x1] == 0:
-                    continue
-                if action.axis == "y":
-                    y2 = None
-                    for yy in action.yrange(self.grid.shape[0])[:i1][::-1]: # Go as far up or down as possible until hitting another block
-                        if self.grid[yy,x1] == 0:
-                            y2 = yy
-                            continue
-                        elif self.grid[yy,x1] == self.grid[y1,x1] and not self.idx_is_merge(tile_history[yy,x1]): # Merge withg not already merged tiles 
-                            moves += 1
-                            tile_history[yy,x1] = self.xyt_to_idx(y1, x1, 1)
-                            self.grid[yy,x1] = self.grid[yy,x1]+1
-                            self.grid[y1,x1] = 0
-                            self.score += int(2**(self.grid[yy,x1]))
-                            break
-                        else:
-                            break
-                    if y2 is not None:
-                        moves += 1
-                        tile_history[y2,x1] = self.xyt_to_idx(y1, x1, 0)
-                        self.grid[y2,x1] = self.grid[y1,x1]
-                        self.grid[y1,x1] = 0        
-
-                else:
-                    x2 = None
-                    for xx in action.xrange(self.grid.shape[1])[:j1][::-1]: # Go as far up or down as possible until hitting another block
-                        if self.grid[y1,xx] == 0:
-                            x2 = xx
-                            continue
-                        elif self.grid[y1,xx] == self.grid[y1,x1] and not self.idx_is_merge(tile_history[y1,xx]): # Merge withg not already merged tiles 
-                            moves += 1
-                            tile_history[y1,xx] = self.xyt_to_idx(y1, x1, 1)
-                            self.grid[y1,xx] = self.grid[y1,xx]+1
-                            self.grid[y1,x1] = 0
-                            self.score += int(2**(self.grid[y1,xx]))
-                            break
-                        else:
-                            break
-                    if x2 is not None:
-                        moves += 1
-                        tile_history[y1,x2] = self.xyt_to_idx(y1, x1, 0)
-                        self.grid[y1,x2] = self.grid[y1,x1]
-                        self.grid[y1,x1] = 0
-        if moves == 0:
-            return False
-        self.history.append(self.grid.copy())
-        self.tile_history.append(tile_history)
-        self.score_history.append(self.score)
-        self.action_history.append(action)
-        return self.try_spawn()
-=======
 
         # History
         grid_history = np.zeros(shape=(2,*self.grid.shape), dtype=self.grid.dtype)
@@ -284,7 +197,6 @@
             self.try_spawn()
         
         return True
->>>>>>> e8ae28b3
     
     def get_moves(self) -> list[Action]:
         possible_actions = []
@@ -335,7 +247,6 @@
                     fsize = 26 if grid[y,x] <= 6 else 20
                     plt.text(x, y, 2**grid[y,x], ha="center", va="center", color=c, fontsize=fsize)
 
-<<<<<<< HEAD
                 if plot_arrows and tile_history[y,x] == 1:
                     ax.add_patch(Rectangle((x-0.5, y-0.5), width=1, height=1, color="red", fill=False))
                 elif plot_arrows and tile_history[y,x] >= 2:
@@ -358,14 +269,4 @@
         if n == -1:
             return f"<2048 Game{' (Ended)' if not self.alive else ''}: score {self.score} and {self.move_count} moves lead to {self.highest_tile()} as highest tile>\n{str(self.grid_decoded())}"
         else:
-            return f"<2048 Game{f' (step {n+1 if n >= 0 else len(self.history) + n + 1}/{len(self.history)})'}: score {self.score_history[n]} and {self.highest_tile(n)} as highest tile>\n{str(self.grid_decoded(n))}"
-=======
-                if plot_arrows and self.history[-1][1,y,x] == 63:
-                    ax.add_patch(Rectangle((x-0.5, y-0.5), width=1, height=1, color="red", fill=False))
-                elif plot_arrows and self.history[-1][1,y,x] != 0:
-                    pass
-                    #ax.add_patch(Arrow(x0, y0, (x-x0), (y-y0), color="red" if t == 1 else "blue", width=0.5, alpha=0.3))
-
-    def __repr__(self) -> str:
-        return f"<2048 Game{' (Ended)' if not self.alive else ''}: score {self.score}; {self.move_count} moves lead to {self.highest_tile} as highest tile>\n{str(self.grid_decoded)}"
->>>>>>> e8ae28b3
+            return f"<2048 Game{f' (step {n+1 if n >= 0 else len(self.history) + n + 1}/{len(self.history)})'}: score {self.score_history[n]} and {self.highest_tile(n)} as highest tile>\n{str(self.grid_decoded(n))}"